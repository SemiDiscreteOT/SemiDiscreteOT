CMAKE_MINIMUM_REQUIRED(VERSION 3.13.0)

<<<<<<< HEAD
# Check Deal.II
MESSAGE("Deal.II installation path: $ENV{DEAL_II_DIR}")

# Check Geogram
MESSAGE("Geogram installation path: $ENV{GEOGRAM_DIR}")
=======
# Set default build type to Release if not specified
IF(NOT CMAKE_BUILD_TYPE OR CMAKE_BUILD_TYPE STREQUAL "")
    SET(CMAKE_BUILD_TYPE "Release" CACHE STRING
        "Choose the type of build, options are: Debug Release RelWithDebInfo MinSizeRel." FORCE)
ENDIF()

# Add compiler flags for Release build
SET(CMAKE_CXX_FLAGS_RELEASE "${CMAKE_CXX_FLAGS_RELEASE} -O3 -march=native -DNDEBUG")
>>>>>>> 072bcc98

# Deal.II setup first
FIND_PACKAGE(deal.II 9.5.0 QUIET
  HINTS ${deal.II_DIR} ${DEAL_II_DIR} ../ ../../ $ENV{DEAL_II_DIR}
)

IF(NOT ${deal.II_FOUND})
  MESSAGE(FATAL_ERROR "\n"
    "*** Could not locate deal.II. ***\n"
    "Set -DDEAL_II_DIR=/path/to/deal.II or environment variable DEAL_II_DIR"
  )
ENDIF()

# Add custom release target
ADD_CUSTOM_TARGET(release
    COMMAND ${CMAKE_COMMAND} -DCMAKE_BUILD_TYPE=Release ${CMAKE_SOURCE_DIR}
    COMMAND ${CMAKE_COMMAND} --build ${CMAKE_BINARY_DIR} --target all
    COMMENT "Switch CMAKE_BUILD_TYPE to Release and rebuild"
)

# Initialize Deal.II first, then set project
DEAL_II_INITIALIZE_CACHED_VARIABLES()
PROJECT(SemiDiscreteOT VERSION 1.0.0 LANGUAGES CXX)

# Set C++ standard
SET(CMAKE_CXX_STANDARD 17)
SET(CMAKE_CXX_STANDARD_REQUIRED ON)

# Set output directory
SET(CMAKE_RUNTIME_OUTPUT_DIRECTORY ${PROJECT_SOURCE_DIR}/run)

# Geogram setup
INCLUDE_DIRECTORIES($ENV{GEOGRAM_DIR}/src/lib)
SET(CMAKE_MODULE_PATH $ENV{GEOGRAM_DIR}/cmake)
SET(GEOGRAM_LIBS
    $ENV{GEOGRAM_DIR}/build/Linux64-gcc-dynamic-Release/lib/libgeogram.so
    $ENV{GEOGRAM_DIR}/build/Linux64-gcc-dynamic-Release/lib/libexploragram.so
)

# Library source files
SET(LIB_SRC
  src/core/SemiDiscreteOT.cc
  src/core/PowerDiagramDealII.cc
  src/core/PowerDiagramGeogram.cc
  src/core/MeshHierarchy.cc
  src/core/OptimalTransportPlan.cc
  src/core/PointCloudHierarchy.cc
  src/solvers/SotSolver.cc
  src/solvers/EpsilonScalingHandler.cc
  src/solvers/ExactSot.cc
  src/solvers/SoftmaxRefinement.cc
  src/utils/ParameterManager.cc
)

# Create the library
ADD_LIBRARY(SemiDiscreteOT SHARED ${LIB_SRC})

# Add include directories for the library
TARGET_INCLUDE_DIRECTORIES(SemiDiscreteOT
    PUBLIC
        $<BUILD_INTERFACE:${CMAKE_CURRENT_SOURCE_DIR}/include>
        $<INSTALL_INTERFACE:include>
        $ENV{GEOGRAM_DIR}/src/lib
    PRIVATE
        ${CMAKE_CURRENT_SOURCE_DIR}/src
)

# Setup Deal.II for the library
DEAL_II_SETUP_TARGET(SemiDiscreteOT)

# Add Geogram libraries
TARGET_LINK_LIBRARIES(SemiDiscreteOT ${GEOGRAM_LIBS})

# Add compile definitions for both implementations
TARGET_COMPILE_DEFINITIONS(SemiDiscreteOT
    PRIVATE
        POWER_DIAGRAM_WITH_DEALII
        POWER_DIAGRAM_WITH_GEOGRAM
)

# Create the executable
ADD_EXECUTABLE(sot src/ComputeSot.cc)
TARGET_LINK_LIBRARIES(sot SemiDiscreteOT)
DEAL_II_SETUP_TARGET(sot)

# Copy Python scripts to run/python_scripts directory
ADD_CUSTOM_COMMAND(
    TARGET sot POST_BUILD
    COMMAND ${CMAKE_COMMAND} -E echo "Copying Python scripts to run/python_scripts directory"
    COMMAND ${CMAKE_COMMAND} -E make_directory ${CMAKE_RUNTIME_OUTPUT_DIRECTORY}/python_scripts
    COMMAND ${CMAKE_COMMAND} -E copy_directory ${CMAKE_SOURCE_DIR}/src/python_scripts ${CMAKE_RUNTIME_OUTPUT_DIRECTORY}/python_scripts
)

# Installation rules
INSTALL(TARGETS SemiDiscreteOT
    EXPORT SemiDiscreteOT-targets
    LIBRARY DESTINATION lib
    ARCHIVE DESTINATION lib
    RUNTIME DESTINATION bin
    INCLUDES DESTINATION include
    COMPONENT Runtime
)


# Export targets
INSTALL(EXPORT SemiDiscreteOT-targets
    FILE SemiDiscreteOTTargets.cmake
    NAMESPACE SemiDiscreteOT::
    DESTINATION lib/cmake/SemiDiscreteOT
)

# Generate and install package config files
INCLUDE(CMakePackageConfigHelpers)
WRITE_BASIC_PACKAGE_VERSION_FILE(
    "${CMAKE_CURRENT_BINARY_DIR}/SemiDiscreteOTConfigVersion.cmake"
    VERSION ${PROJECT_VERSION}
    COMPATIBILITY SameMajorVersion
 )

CONFIGURE_PACKAGE_CONFIG_FILE(
    "${CMAKE_CURRENT_SOURCE_DIR}/cmake/SemiDiscreteOTConfig.cmake.in"
    "${CMAKE_CURRENT_BINARY_DIR}/SemiDiscreteOTConfig.cmake"
    INSTALL_DESTINATION lib/cmake/SemiDiscreteOT
)

INSTALL(FILES
    "${CMAKE_CURRENT_BINARY_DIR}/SemiDiscreteOTConfig.cmake"
    "${CMAKE_CURRENT_BINARY_DIR}/SemiDiscreteOTConfigVersion.cmake"
    DESTINATION lib/cmake/SemiDiscreteOT
)

# Add examples subdirectory if building examples
OPTION(BUILD_EXAMPLES "Build the examples" ON)
IF(BUILD_EXAMPLES)
    ADD_SUBDIRECTORY(examples)
ENDIF()<|MERGE_RESOLUTION|>--- conflicted
+++ resolved
@@ -1,12 +1,12 @@
 CMAKE_MINIMUM_REQUIRED(VERSION 3.13.0)
 
-<<<<<<< HEAD
+
 # Check Deal.II
 MESSAGE("Deal.II installation path: $ENV{DEAL_II_DIR}")
 
 # Check Geogram
 MESSAGE("Geogram installation path: $ENV{GEOGRAM_DIR}")
-=======
+
 # Set default build type to Release if not specified
 IF(NOT CMAKE_BUILD_TYPE OR CMAKE_BUILD_TYPE STREQUAL "")
     SET(CMAKE_BUILD_TYPE "Release" CACHE STRING
@@ -15,7 +15,7 @@
 
 # Add compiler flags for Release build
 SET(CMAKE_CXX_FLAGS_RELEASE "${CMAKE_CXX_FLAGS_RELEASE} -O3 -march=native -DNDEBUG")
->>>>>>> 072bcc98
+
 
 # Deal.II setup first
 FIND_PACKAGE(deal.II 9.5.0 QUIET
