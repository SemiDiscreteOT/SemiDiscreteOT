#ifndef RSOT_H
#define RSOT_H

#include <deal.II/grid/tria.h>
#include <deal.II/distributed/tria.h>
#include <deal.II/distributed/fully_distributed_tria.h>
#include <deal.II/distributed/tria_base.h>
#include <deal.II/grid/grid_generator.h>
#include <deal.II/grid/grid_out.h>
#include <deal.II/grid/grid_in.h>
#include <deal.II/base/parameter_acceptor.h>
#include <deal.II/dofs/dof_handler.h>
#include <deal.II/dofs/dof_tools.h>
#include <deal.II/fe/fe_q.h>
#include <deal.II/fe/fe_simplex_p.h>
#include <deal.II/fe/fe_system.h>
#include <deal.II/fe/fe_values.h>
#include <deal.II/fe/mapping_q1.h>
#include <deal.II/fe/mapping_fe.h>
#include <deal.II/base/quadrature_lib.h>
#include <deal.II/base/quadrature.h>
#include <deal.II/lac/vector.h>
#include <deal.II/lac/la_parallel_vector.h>
#include <deal.II/numerics/vector_tools.h>
#include <deal.II/optimization/solver_bfgs.h>
#include <deal.II/base/work_stream.h>
#include <deal.II/base/multithread_info.h>
<<<<<<< HEAD
=======
#include <deal.II/base/mpi.h>
#include <deal.II/base/utilities.h>
#include <deal.II/base/conditional_ostream.h>
>>>>>>> 4224d70a
#include <deal.II/numerics/rtree.h>

#include <filesystem>
#include <memory>
#include <mutex>
#include <atomic>
<<<<<<< HEAD
=======
#include <boost/geometry/index/rtree.hpp>

>>>>>>> 4224d70a

using namespace dealii;

template <int dim>
class Convex2Convex : public ParameterAcceptor {
public:
    Convex2Convex(const MPI_Comm &mpi_communicator);
    void run();
    void save_discrete_measures();

private:
    // MPI-related members
    MPI_Comm mpi_communicator;
    const unsigned int n_mpi_processes;
    const unsigned int this_mpi_process;
    ConditionalOStream pcout;

    // Scratch data for parallel assembly
    struct ScratchData {
        ScratchData(const FiniteElement<dim> &fe,
                   const Mapping<dim> &mapping,
                   const Quadrature<dim> &quadrature)
            : fe_values(mapping, fe, quadrature,
                       update_values | update_quadrature_points | update_JxW_values),
              density_values(quadrature.size()) {}

        ScratchData(const ScratchData &scratch_data)
            : fe_values(scratch_data.fe_values.get_mapping(),
                       scratch_data.fe_values.get_fe(),
                       scratch_data.fe_values.get_quadrature(),
                       update_values | update_quadrature_points | update_JxW_values),
              density_values(scratch_data.density_values) {}

        FEValues<dim> fe_values;
        std::vector<double> density_values;
    };

    // Copy data for parallel assembly
    struct CopyData {
        double functional_value{0.0};
        Vector<double> gradient_values;

        CopyData(const unsigned int n_target_points)
            : gradient_values(n_target_points) {}
    };

    // Helper functions for parallel assembly
    void local_assemble_sot(const typename DoFHandler<dim>::active_cell_iterator &cell,
                           ScratchData &scratch_data,
                           CopyData &copy_data);

    void copy_local_to_global(const CopyData &copy_data);

    // Mutex for thread-safe updates
    mutable std::mutex assembly_mutex;
    double global_functional{0.0};
    LinearAlgebra::distributed::Vector<double> global_gradient;
    const Vector<double>* current_weights{nullptr};
    double current_lambda{0.0};

    // Debug tracking variables
    std::atomic<size_t> total_target_points{0};

    void mesh_generation();
    void print_parameters();
    void load_meshes();
    void run_sot();
    template <int d = dim>
    typename std::enable_if<d == 3>::type run_exact_sot();  // Only available for dim=3
    void compute_power_diagram();

    std::string selected_task;
    std::string io_coding = "txt";

    struct MeshParameters {
        unsigned int n_refinements = 0;
        std::string grid_generator_function;
        std::string grid_generator_arguments;
        bool use_tetrahedral_mesh = false;
    };

    MeshParameters source_params;
    MeshParameters target_params;

    parallel::fullydistributed::Triangulation<dim> source_mesh;
    Triangulation<dim> target_mesh;  // Target mesh stays serial
    DoFHandler<dim> dof_handler_source;
    DoFHandler<dim> dof_handler_target;
    std::unique_ptr<FiniteElement<dim>> fe_system;
    std::unique_ptr<Mapping<dim>> mapping;
    LinearAlgebra::distributed::Vector<double> source_density;
    std::vector<Point<dim>> target_points;
    std::vector<Point<dim>> source_points;
    Vector<double> target_density;

    std::unique_ptr<SolverControl> solver_control;

    // Vectorized data members
    std::vector<VectorizedArray<double>> target_density_vec;
    std::vector<VectorizedArray<double>> current_weights_vec;
    std::vector<std::array<VectorizedArray<double>, dim>> target_points_vec;

    struct SolverParameters {
        unsigned int max_iterations = 1000;
        double tolerance = 1e-8;
        double regularization_param = 1e-3;
        double epsilon = 1e-8;  // Parameter for truncation criterion
        bool verbose_output = true;
<<<<<<< HEAD
        bool debug = false;  // Debug flag for additional output
=======
        double epsilon = 1e-8;  // Parameter for truncation criterion
        bool debug = true;  // Debug flag for additional output
>>>>>>> 4224d70a
        std::string solver_type = "BFGS";
        unsigned int quadrature_order = 3;
        unsigned int nb_points = 1000;
        unsigned int number_of_threads = 0;  // 0 means use all available cores
    } solver_params;

    struct PowerDiagramParameters {
        std::string implementation = "dealii";  // Options: dealii/geogram
    } power_diagram_params;

    // Template version of generate_mesh to handle both types of triangulation
    template <typename TriangulationType>
    void generate_mesh(TriangulationType &tria,
                      const std::string &grid_generator_function,
                      const std::string &grid_generator_arguments,
                      const unsigned int n_refinements,
                      const bool use_tetrahedral_mesh);

    void save_meshes();
    void setup_finite_elements();
    double evaluate_sot_functional(const Vector<double>& weights, Vector<double>& gradient);
    void save_results(const Vector<double>& weights, const std::string& filename);

<<<<<<< HEAD
    // RTree for spatial queries on target points
    using IndexedPoint = std::pair<Point<dim>, std::size_t>;
    RTree<IndexedPoint> target_points_rtree;
    
    // Computed distance threshold for current iteration
    mutable double current_distance_threshold{0.0};
    
    // Compute the distance threshold based on current weights and parameters
    void compute_distance_threshold() const;
    
    // Helper function for nearest neighbor queries
    std::vector<std::size_t> find_nearest_target_points(const Point<dim>& query_point) const;
    
=======

    // RTree for spatial queries on target points
    using IndexedPoint = std::pair<Point<dim>, std::size_t>;
    using RTreeParams = boost::geometry::index::rstar<8>;
    using RTree = boost::geometry::index::rtree<IndexedPoint, RTreeParams>;
    RTree target_points_rtree;

    // Computed distance threshold for current iteration
    mutable double current_distance_threshold{0.0};
    // Compute the distance threshold based on current weights and parameters
    void compute_distance_threshold() const;
    // Helper function for nearest neighbor queries
    std::vector<std::size_t> find_nearest_target_points(const Point<dim>& query_point) const;
>>>>>>> 4224d70a
    // Helper function for range queries
    std::vector<std::size_t> find_target_points_in_box(const BoundingBox<dim>& box) const;
};

#endif<|MERGE_RESOLUTION|>--- conflicted
+++ resolved
@@ -25,23 +25,17 @@
 #include <deal.II/optimization/solver_bfgs.h>
 #include <deal.II/base/work_stream.h>
 #include <deal.II/base/multithread_info.h>
-<<<<<<< HEAD
-=======
 #include <deal.II/base/mpi.h>
 #include <deal.II/base/utilities.h>
 #include <deal.II/base/conditional_ostream.h>
->>>>>>> 4224d70a
 #include <deal.II/numerics/rtree.h>
 
 #include <filesystem>
 #include <memory>
 #include <mutex>
 #include <atomic>
-<<<<<<< HEAD
-=======
 #include <boost/geometry/index/rtree.hpp>
 
->>>>>>> 4224d70a
 
 using namespace dealii;
 
@@ -150,12 +144,6 @@
         double regularization_param = 1e-3;
         double epsilon = 1e-8;  // Parameter for truncation criterion
         bool verbose_output = true;
-<<<<<<< HEAD
-        bool debug = false;  // Debug flag for additional output
-=======
-        double epsilon = 1e-8;  // Parameter for truncation criterion
-        bool debug = true;  // Debug flag for additional output
->>>>>>> 4224d70a
         std::string solver_type = "BFGS";
         unsigned int quadrature_order = 3;
         unsigned int nb_points = 1000;
@@ -179,21 +167,6 @@
     double evaluate_sot_functional(const Vector<double>& weights, Vector<double>& gradient);
     void save_results(const Vector<double>& weights, const std::string& filename);
 
-<<<<<<< HEAD
-    // RTree for spatial queries on target points
-    using IndexedPoint = std::pair<Point<dim>, std::size_t>;
-    RTree<IndexedPoint> target_points_rtree;
-    
-    // Computed distance threshold for current iteration
-    mutable double current_distance_threshold{0.0};
-    
-    // Compute the distance threshold based on current weights and parameters
-    void compute_distance_threshold() const;
-    
-    // Helper function for nearest neighbor queries
-    std::vector<std::size_t> find_nearest_target_points(const Point<dim>& query_point) const;
-    
-=======
 
     // RTree for spatial queries on target points
     using IndexedPoint = std::pair<Point<dim>, std::size_t>;
@@ -207,7 +180,6 @@
     void compute_distance_threshold() const;
     // Helper function for nearest neighbor queries
     std::vector<std::size_t> find_nearest_target_points(const Point<dim>& query_point) const;
->>>>>>> 4224d70a
     // Helper function for range queries
     std::vector<std::size_t> find_target_points_in_box(const BoundingBox<dim>& box) const;
 };
