#include "rsot.h"
#include "PowerDiagram.h"
#include "utils.h"
#include "ExactSot.h"
#include <deal.II/base/timer.h>
#include <filesystem>
#include <deal.II/base/vectorization.h>
#include <deal.II/lac/vector_operations_internal.h>
#include <deal.II/grid/grid_tools.h>
namespace fs = std::filesystem;

template <int dim>
Convex2Convex<dim>::Convex2Convex(const MPI_Comm &comm)
    : ParameterAcceptor("Convex2Convex"),
      mpi_communicator(comm),
      n_mpi_processes(Utilities::MPI::n_mpi_processes(comm)),
      this_mpi_process(Utilities::MPI::this_mpi_process(comm)),
      pcout(std::cout, Utilities::MPI::this_mpi_process(comm) == 0),
      source_mesh(comm),  // fullydistributed triangulation only takes MPI comm
      target_mesh(),  // Regular triangulation without MPI
      dof_handler_source(source_mesh),
      dof_handler_target(target_mesh)
{
    // Initialize with default hexahedral elements
    fe_system = std::make_unique<FE_Q<dim>>(1);
    mapping = std::make_unique<MappingQ1<dim>>();

    add_parameter("selected_task", selected_task);
    add_parameter("io_coding", io_coding,
                 "File format for I/O operations (txt/bin)");

    enter_subsection("mesh_generation");
    {
        enter_subsection("source");
        {
            add_parameter("number of refinements", source_params.n_refinements);
            add_parameter("grid generator function", source_params.grid_generator_function);
            add_parameter("grid generator arguments", source_params.grid_generator_arguments);
            add_parameter("use tetrahedral mesh", source_params.use_tetrahedral_mesh,
                         "Whether to convert the mesh to tetrahedral cells (only for 3D)");
        }
        leave_subsection();

        enter_subsection("target");
        {
            add_parameter("number of refinements", target_params.n_refinements);
            add_parameter("grid generator function", target_params.grid_generator_function);
            add_parameter("grid generator arguments", target_params.grid_generator_arguments);
            add_parameter("use tetrahedral mesh", target_params.use_tetrahedral_mesh,
                         "Whether to convert the mesh to tetrahedral cells (only for 3D)");
        }
        leave_subsection();
    }
    leave_subsection();

    enter_subsection("rsot_solver");
    {
        add_parameter("max_iterations",
                     solver_params.max_iterations,
                     "Maximum number of iterations for the optimization solver");

        add_parameter("tolerance",
                     solver_params.tolerance,
                     "Convergence tolerance for the optimization solver");

        add_parameter("regularization_parameter",
                     solver_params.regularization_param,
                     "Entropy regularization parameter (lambda)");

        add_parameter("epsilon",
                     solver_params.epsilon,
                     "Truncation criterion for the kernel evaluation (smaller values include more points)");

        add_parameter("verbose_output",
                     solver_params.verbose_output,
                     "Enable detailed solver output");

        add_parameter("debug",
                     solver_params.debug,
                     "Enable debug output for target point statistics");

        add_parameter("solver_type",
                     solver_params.solver_type,
                     "Type of optimization solver (BFGS)");

        add_parameter("quadrature_order",
                     solver_params.quadrature_order,
                     "Order of quadrature formula for numerical integration");

        add_parameter("number_of_threads",
                     solver_params.number_of_threads,
                     "Number of threads to use for parallel SOT");
    }
    leave_subsection();

    enter_subsection("power_diagram_parameters");
    {
        add_parameter("implementation",
                     power_diagram_params.implementation,
                     "Implementation to use for power diagram computation (dealii/geogram)");
    }
    leave_subsection();
}

template <int dim>
void Convex2Convex<dim>::print_parameters()
{
    pcout << "Selected Task: " << selected_task << std::endl;
    pcout << "I/O Coding: " << io_coding << std::endl;

    pcout << "Source Mesh Parameters:" << std::endl;
    pcout << "  Grid Generator Function: " << source_params.grid_generator_function << std::endl;
    pcout << "  Grid Generator Arguments: " << source_params.grid_generator_arguments << std::endl;
    pcout << "  Number of Refinements: " << source_params.n_refinements << std::endl;

    pcout << "Target Mesh Parameters:" << std::endl;
    pcout << "  Grid Generator Function: " << target_params.grid_generator_function << std::endl;
    pcout << "  Grid Generator Arguments: " << target_params.grid_generator_arguments << std::endl;
    pcout << "  Number of Refinements: " << target_params.n_refinements << std::endl;

    pcout << "RSOT Solver Parameters:" << std::endl;
    pcout << "  Max Iterations: " << solver_params.max_iterations << std::endl;
    pcout << "  Tolerance: " << solver_params.tolerance << std::endl;
    pcout << "  Regularization Parameter (λ): " << solver_params.regularization_param << std::endl;
    pcout << "  Verbose Output: " << (solver_params.verbose_output ? "Yes" : "No") << std::endl;
    pcout << "  Solver Type: " << solver_params.solver_type << std::endl;
    pcout << "  Quadrature Order: " << solver_params.quadrature_order << std::endl;
    pcout << "  Number of Threads: " << solver_params.number_of_threads << std::endl;
}

template <int dim>
template <typename TriangulationType>
void Convex2Convex<dim>::generate_mesh(TriangulationType &tria,
                                     const std::string &grid_generator_function,
                                     const std::string &grid_generator_arguments,
                                     const unsigned int n_refinements,
                                     const bool use_tetrahedral_mesh)
{
    if constexpr (std::is_same_v<TriangulationType, parallel::fullydistributed::Triangulation<dim>>) {
        // For fullydistributed triangulation, first create a serial triangulation
        Triangulation<dim> serial_tria;
        GridGenerator::generate_from_name_and_arguments(
            serial_tria,
            grid_generator_function,
            grid_generator_arguments);

        if (use_tetrahedral_mesh && dim == 3) {
            GridGenerator::convert_hypercube_to_simplex_mesh(serial_tria, serial_tria);
        }

        serial_tria.refine_global(n_refinements);

        // Set up the partitioner to use z-order curve
        tria.set_partitioner([](Triangulation<dim> &tria_to_partition, const unsigned int n_partitions) {
            GridTools::partition_triangulation_zorder(n_partitions, tria_to_partition);
        }, TriangulationDescription::Settings::construct_multigrid_hierarchy);

        // Create the construction data
        auto construction_data = TriangulationDescription::Utilities::create_description_from_triangulation(
            serial_tria, mpi_communicator,
            TriangulationDescription::Settings::construct_multigrid_hierarchy);

        // Actually create the distributed triangulation
        tria.create_triangulation(construction_data);
    } else {
        // For regular triangulation, use the original code
        GridGenerator::generate_from_name_and_arguments(
            tria,
            grid_generator_function,
            grid_generator_arguments);

        if (use_tetrahedral_mesh && dim == 3) {
            GridGenerator::convert_hypercube_to_simplex_mesh(tria, tria);
        }

        tria.refine_global(n_refinements);
    }
}

template <int dim>
void Convex2Convex<dim>::save_meshes()
{
    const std::string directory = "output/data_mesh";

    // Use Utils::write_mesh for both meshes
    Utils::write_mesh(source_mesh,
                     directory + "/source",
                     std::vector<std::string>{"vtk", "msh"});

    Utils::write_mesh(target_mesh,
                     directory + "/target",
                     std::vector<std::string>{"vtk", "msh"});

    pcout << "Meshes saved in VTK and MSH formats" << std::endl;
}

template <int dim>
void Convex2Convex<dim>::mesh_generation()
{
    generate_mesh(source_mesh,
                 source_params.grid_generator_function,
                 source_params.grid_generator_arguments,
                 source_params.n_refinements,
                 source_params.use_tetrahedral_mesh);

    generate_mesh(target_mesh,
                 target_params.grid_generator_function,
                 target_params.grid_generator_arguments,
                 target_params.n_refinements,
                 target_params.use_tetrahedral_mesh);

    save_meshes();
}

template <int dim>
void Convex2Convex<dim>::load_meshes()
{
    const std::string directory = "output/data_mesh";

<<<<<<< HEAD
    // Try loading source mesh
    GridIn<dim> grid_in_source;
    grid_in_source.attach_triangulation(source_mesh);
=======
    // First load source mesh into a serial triangulation
    Triangulation<dim> serial_source;
    GridIn<dim> grid_in_source;
    grid_in_source.attach_triangulation(serial_source);
>>>>>>> 4224d70a
    bool source_loaded = false;

    // First try VTK
    std::ifstream in_vtk_source(directory + "/source.vtk");
    if (in_vtk_source.good()) {
        try {
            grid_in_source.read_vtk(in_vtk_source);
            source_loaded = true;
<<<<<<< HEAD
            std::cout << "Source mesh loaded from VTK format" << std::endl;
        } catch (const std::exception& e) {
            std::cout << "Failed to load source mesh from VTK: " << e.what() << std::endl;
=======
            pcout << "Source mesh loaded from VTK format" << std::endl;
        } catch (const std::exception& e) {
            pcout << "Failed to load source mesh from VTK format: " << e.what() << std::endl;
>>>>>>> 4224d70a
        }
    }

    // If VTK failed, try MSH
    if (!source_loaded) {
        std::ifstream in_msh_source(directory + "/source.msh");
        if (in_msh_source.good()) {
            try {
                grid_in_source.read_msh(in_msh_source);
                source_loaded = true;
<<<<<<< HEAD
                std::cout << "Source mesh loaded from MSH format" << std::endl;
            } catch (const std::exception& e) {
                std::cerr << "Failed to load source mesh from MSH: " << e.what() << std::endl;
=======
                pcout << "Source mesh loaded from MSH format" << std::endl;
            } catch (const std::exception& e) {
                pcout << "Failed to load source mesh from MSH format: " << e.what() << std::endl;
>>>>>>> 4224d70a
            }
        }
    }

    if (!source_loaded) {
        throw std::runtime_error("Failed to load source mesh from either VTK or MSH format");
    }

<<<<<<< HEAD
    // Try loading target mesh
=======
    // Partition the serial source mesh using z-order curve
    GridTools::partition_triangulation_zorder(n_mpi_processes, serial_source);

    // Convert serial source mesh to fullydistributed without multigrid hierarchy
    auto construction_data = TriangulationDescription::Utilities::create_description_from_triangulation(
        serial_source, mpi_communicator,
        TriangulationDescription::Settings::default_setting);
    source_mesh.create_triangulation(construction_data);

    // Load target mesh (stays serial)
>>>>>>> 4224d70a
    GridIn<dim> grid_in_target;
    grid_in_target.attach_triangulation(target_mesh);
    bool target_loaded = false;

<<<<<<< HEAD
    // First try VTK
=======
    // Try VTK for target
>>>>>>> 4224d70a
    std::ifstream in_vtk_target(directory + "/target.vtk");
    if (in_vtk_target.good()) {
        try {
            grid_in_target.read_vtk(in_vtk_target);
            target_loaded = true;
<<<<<<< HEAD
            std::cout << "Target mesh loaded from VTK format" << std::endl;
        } catch (const std::exception& e) {
            std::cout << "Failed to load target mesh from VTK: " << e.what() << std::endl;
        }
    }

    // If VTK failed, try MSH
=======
            pcout << "Target mesh loaded from VTK format" << std::endl;
        } catch (const std::exception& e) {
            pcout << "Failed to load target mesh from VTK format: " << e.what() << std::endl;
        }
    }

    // If VTK failed, try MSH for target
>>>>>>> 4224d70a
    if (!target_loaded) {
        std::ifstream in_msh_target(directory + "/target.msh");
        if (in_msh_target.good()) {
            try {
                grid_in_target.read_msh(in_msh_target);
                target_loaded = true;
<<<<<<< HEAD
                std::cout << "Target mesh loaded from MSH format" << std::endl;
            } catch (const std::exception& e) {
                std::cerr << "Failed to load target mesh from MSH: " << e.what() << std::endl;
            }
        }
    }

    if (!target_loaded) {
        throw std::runtime_error("Failed to load target mesh from either VTK or MSH format");
    }

    std::cout << "Source mesh: " << source_mesh.n_active_cells() << " cells, " << source_mesh.n_vertices() << " vertices" << std::endl;
    std::cout << "Target mesh: " << target_mesh.n_active_cells() << " cells, " << target_mesh.n_vertices() << " vertices" << std::endl;
=======
                pcout << "Target mesh loaded from MSH format" << std::endl;
            } catch (const std::exception& e) {
                pcout << "Failed to load target mesh from MSH format: " << e.what() << std::endl;
            }
        }
    }

    if (!target_loaded) {
        throw std::runtime_error("Failed to load target mesh from either VTK or MSH format");
    }

    pcout << "Source mesh: " << source_mesh.n_active_cells() << " cells, " << source_mesh.n_vertices() << " vertices" << std::endl;
    pcout << "Target mesh: " << target_mesh.n_active_cells() << " cells, " << target_mesh.n_vertices() << " vertices" << std::endl;
>>>>>>> 4224d70a
}

template <int dim>
void Convex2Convex<dim>::setup_finite_elements()
{
    // Check if we're using tetrahedral meshes
    bool use_simplex = (source_params.use_tetrahedral_mesh || target_params.use_tetrahedral_mesh);

    if (use_simplex) {
        fe_system = std::make_unique<FE_SimplexP<dim>>(1);
        mapping = std::make_unique<MappingFE<dim>>(FE_SimplexP<dim>(1));
    } else {
        fe_system = std::make_unique<FE_Q<dim>>(1);
        mapping = std::make_unique<MappingQ1<dim>>();
    }

    dof_handler_source.distribute_dofs(*fe_system);
    dof_handler_target.distribute_dofs(*fe_system);

    IndexSet locally_owned_dofs = dof_handler_source.locally_owned_dofs();
    IndexSet locally_relevant_dofs;
    DoFTools::extract_locally_relevant_dofs(dof_handler_source, locally_relevant_dofs);

    source_density.reinit(locally_owned_dofs, locally_relevant_dofs, mpi_communicator);
    source_density = 1.0;
    source_density.update_ghost_values();  // Ensure ghost values are updated

    // Create appropriate quadrature
    std::unique_ptr<Quadrature<dim>> quadrature;
    if (use_simplex) {
        quadrature = std::make_unique<QGaussSimplex<dim>>(solver_params.quadrature_order);
    } else {
        quadrature = std::make_unique<QGauss<dim>>(solver_params.quadrature_order);
    }

    // Debug info about parallel distribution
    unsigned int n_locally_owned = 0;
    for (const auto &cell : dof_handler_source.active_cell_iterators()) {
        if (cell->is_locally_owned())
            ++n_locally_owned;
    }
    const unsigned int n_total_owned =
        Utilities::MPI::sum(n_locally_owned, mpi_communicator);

    pcout << "Total cells: " << source_mesh.n_active_cells()
          << ", Locally owned on proc " << this_mpi_process
          << ": " << n_locally_owned
          << ", Sum of owned: " << n_total_owned << std::endl;

    // Verify normalization
    double local_l1_norm = 0.0;
    unsigned int local_cell_count = 0;
    FEValues<dim> fe_values(*mapping, *fe_system, *quadrature,
                           update_values | update_JxW_values);
    std::vector<double> density_values(quadrature->size());

    for (const auto &cell : dof_handler_source.active_cell_iterators())
    {
        if (!cell->is_locally_owned())
            continue;

        local_cell_count++;
        fe_values.reinit(cell);
        fe_values.get_function_values(source_density, density_values);

        for (unsigned int q = 0; q < quadrature->size(); ++q)
        {
            local_l1_norm += std::abs(density_values[q]) * fe_values.JxW(q);
        }
    }

    // Debug info about local contributions
    std::cout << "Process " << this_mpi_process
          << " processed " << local_cell_count << " cells"
          << " with local L1 norm: " << local_l1_norm << std::endl;

    const double global_l1_norm =
        Utilities::MPI::sum(local_l1_norm, mpi_communicator);
    pcout << "Source density L1 norm: " << global_l1_norm << std::endl;
    source_density /= global_l1_norm; // Normalize to mass 1

    // Load or compute target points (shared across all processes)
    const std::string directory = "output/data_points";
    bool points_loaded = false;
    target_points.clear();  // Clear on all processes

    // Only root process reads/computes points
    if (Utilities::MPI::this_mpi_process(mpi_communicator) == 0) {
        if (Utils::read_vector(target_points, directory + "/target_points", io_coding)) {
            points_loaded = true;
            pcout << "Target points loaded from file" << std::endl;
        } else {
            std::map<types::global_dof_index, Point<dim>> support_points_target;
            DoFTools::map_dofs_to_support_points(*mapping, dof_handler_target, support_points_target);
            for (const auto &point_pair : support_points_target) {
                target_points.push_back(point_pair.second);
            }
            Utils::write_vector(target_points, directory + "/target_points", io_coding);
            points_loaded = true;
            pcout << "Target points computed and saved to file" << std::endl;
        }
    }

    // Broadcast success flag
    points_loaded = Utilities::MPI::broadcast(mpi_communicator, points_loaded, 0);
    if (!points_loaded) {
        throw std::runtime_error("Failed to load or compute target points");
    }

    // Broadcast target points size first
    unsigned int n_points = 0;
    if (Utilities::MPI::this_mpi_process(mpi_communicator) == 0) {
        n_points = target_points.size();
    }
    n_points = Utilities::MPI::broadcast(mpi_communicator, n_points, 0);

    // Resize target_points on non-root processes
    if (Utilities::MPI::this_mpi_process(mpi_communicator) != 0) {
        target_points.resize(n_points);
    }

    // Broadcast the actual points
    for (unsigned int i = 0; i < n_points; ++i) {
        target_points[i] = Utilities::MPI::broadcast(mpi_communicator, target_points[i], 0);
    }

    // Initialize target density (shared across all processes)
    target_density.reinit(target_points.size());
    target_density = 1.0 / target_points.size();

    // Pre-compute vectorized target data (identical on all processes)
    const unsigned int vectorization_width = VectorizedArray<double>::size();

    target_density_vec.clear();
    target_points_vec.clear();

    for (unsigned int i = 0; i < target_points.size(); i += vectorization_width) {
        VectorizedArray<double> weight;
        std::array<VectorizedArray<double>, dim> point;

        for (unsigned int v = 0; v < vectorization_width && (i + v) < target_points.size(); ++v) {
            weight[v] = target_density[i + v];
            for (unsigned int d = 0; d < dim; ++d) {
                point[d][v] = target_points[i + v][d];
            }
        }
        target_density_vec.push_back(weight);
        target_points_vec.push_back(point);
    }

    pcout << "Setup complete with " << target_points.size() << " target points" << std::endl;

    // Initialize RTree with target points and their indices
    std::vector<IndexedPoint> indexed_points;
    indexed_points.reserve(target_points.size());
    for (std::size_t i = 0; i < target_points.size(); ++i) {
        indexed_points.emplace_back(target_points[i], i);
    }
    target_points_rtree = RTree(indexed_points.begin(), indexed_points.end());

<<<<<<< HEAD
    std::cout << "Setup complete with " << source_points.size() << " source points and "
              << target_points.size() << " target points" << std::endl;

    // Initialize RTree with target points and their indices
    std::vector<IndexedPoint> indexed_points;
    indexed_points.reserve(target_points.size());
    for (std::size_t i = 0; i < target_points.size(); ++i) {
        indexed_points.emplace_back(target_points[i], i);
    }
    target_points_rtree = pack_rtree(indexed_points);

    std::cout << "RTree initialized for target points" << std::endl;
    std::cout << n_levels(target_points_rtree) << std::endl;
=======
    pcout << "RTree initialized for target points" << std::endl;
    pcout << n_levels(target_points_rtree) << std::endl;
>>>>>>> 4224d70a
}

template <int dim>
void Convex2Convex<dim>::local_assemble_sot(
    const typename DoFHandler<dim>::active_cell_iterator &cell,
    ScratchData &scratch_data,
    CopyData &copy_data)
{
    if (!cell->is_locally_owned())
        return;

    using VectorizedDouble = VectorizedArray<double>;
    constexpr unsigned int vectorization_width = VectorizedArray<double>::size();

    scratch_data.fe_values.reinit(cell);
    const std::vector<Point<dim>> &q_points = scratch_data.fe_values.get_quadrature_points();
    scratch_data.fe_values.get_function_values(source_density, scratch_data.density_values);

    copy_data.functional_value = 0.0;
    copy_data.gradient_values = 0;

<<<<<<< HEAD
    // Get cell bounding box and extend it by the current distance threshold
    Point<dim> min_point = cell->vertex(0);
    Point<dim> max_point = min_point;
    
    // Find bounding box of the cell
    const unsigned int vertices_per_cell = (source_params.use_tetrahedral_mesh || target_params.use_tetrahedral_mesh) ? 4 : GeometryInfo<dim>::vertices_per_cell;
    for (unsigned int v = 1; v < vertices_per_cell; ++v) {
        const Point<dim>& vertex = cell->vertex(v);
        for (unsigned int d = 0; d < dim; ++d) {
            min_point[d] = std::min(min_point[d], vertex[d]);
            max_point[d] = std::max(max_point[d], vertex[d]);
        }
    }
    
    // Extend bounding box by the distance threshold
    for (unsigned int d = 0; d < dim; ++d) {
        min_point[d] -= current_distance_threshold;
        max_point[d] += current_distance_threshold;
    }
    
    // Find target points within the extended bounding box
    std::vector<std::size_t> cell_target_indices;
    BoundingBox<dim> extended_box(std::make_pair(min_point, max_point));
    cell_target_indices = find_target_points_in_box(extended_box);

    // Debug tracking - only track total target points if debug is enabled
    if (solver_params.debug) {
        total_target_points += cell_target_indices.size();
    }

    // Process each quadrature point using the precomputed target indices
    for (unsigned int q = 0; q < q_points.size(); ++q)
    {
        const Point<dim> &x = q_points[q];
        double sum_exp = 0.0;
        std::vector<double> exp_terms;
        exp_terms.resize(cell_target_indices.size());

        // Compute exp terms for the precomputed target points
        for (size_t i = 0; i < cell_target_indices.size(); ++i)
        {
            const size_t idx = cell_target_indices[i];
            const double dist2 = (x - target_points[idx]).norm_square();
            
            // Only include points within the actual distance threshold
            if (dist2 <= current_distance_threshold * current_distance_threshold) {
                exp_terms[i] = target_weights[idx] * std::exp(((*current_weights)[idx] - 0.5 * dist2) / current_lambda);
                sum_exp += exp_terms[i];
            } else {
                exp_terms[i] = 0.0;
=======
    const unsigned int n_q_points = q_points.size();

    // // Get cell bounding box and extend it by the current distance threshold
    // Point<dim> min_point = cell->vertex(0);
    // Point<dim> max_point = min_point;

    // // Find bounding box of the cell
    // const unsigned int vertices_per_cell = (source_params.use_tetrahedral_mesh || target_params.use_tetrahedral_mesh) ? 4 : GeometryInfo<dim>::vertices_per_cell;
    // for (unsigned int v = 1; v < vertices_per_cell; ++v) {
    //     const Point<dim>& vertex = cell->vertex(v);
    //     for (unsigned int d = 0; d < dim; ++d) {
    //         min_point[d] = std::min(min_point[d], vertex[d]);
    //         max_point[d] = std::max(max_point[d], vertex[d]);
    //     }
    // }

    // // Extend bounding box by the distance threshold
    // for (unsigned int d = 0; d < dim; ++d) {
    //     min_point[d] -= current_distance_threshold;
    //     max_point[d] += current_distance_threshold;
    // }

    // // Find target points within the extended bounding box
    // std::vector<std::size_t> cell_target_indices;
    // BoundingBox<dim> extended_box(std::make_pair(min_point, max_point));
    // cell_target_indices = find_target_points_in_box(extended_box);

    // In alternativa potrei lavorare solo sul centro
    // Get cell center
    Point<dim> cell_center = cell->center();
    // Find target points near the cell center
    std::vector<std::size_t> cell_target_indices = find_nearest_target_points(cell_center);

    // Process quadrature points
    for (unsigned int q = 0; q < n_q_points; ++q) {
        const Point<dim> &x = q_points[q];
        double total_sum_exp = 0.0;
        std::vector<double> exp_terms(cell_target_indices.size(), 0.0);

        // Process points in SIMD chunks
        for (size_t base_idx = 0; base_idx < cell_target_indices.size(); base_idx += vectorization_width) {
            VectorizedDouble dist2 = VectorizedDouble();
            VectorizedDouble weight = VectorizedDouble();
            VectorizedDouble density = VectorizedDouble();

            // Load a chunk of points into SIMD vectors
            for (unsigned int v = 0; v < vectorization_width; ++v) {
                const size_t i = base_idx + v;
                if (i < cell_target_indices.size()) {
                    const size_t target_idx = cell_target_indices[i];

                    // Load weight and density directly
                    weight[v] = (*current_weights)[target_idx];
                    density[v] = target_density[target_idx];

                    // Compute squared distance
                    double local_dist2 = 0.0;
                    for (unsigned int d = 0; d < dim; ++d) {
                        double diff = target_points[target_idx][d] - x[d];
                        local_dist2 += diff * diff;
                    }
                    dist2[v] = local_dist2;
                } else {
                    // Pad with zeros for incomplete chunks
                    weight[v] = 0.0;
                    density[v] = 0.0;
                    dist2[v] = std::numeric_limits<double>::infinity();
                }
            }

            // Vectorized computation for the entire chunk
            VectorizedDouble exp_term = density *
                std::exp((weight - 0.5 * dist2) / current_lambda);

            // Store results for this chunk
            for (unsigned int v = 0; v < vectorization_width; ++v) {
                const size_t i = base_idx + v;
                if (i < cell_target_indices.size()) {
                    exp_terms[i] = exp_term[v];
                    total_sum_exp += exp_term[v];
                }
>>>>>>> 4224d70a
            }
        }

        // Accumulate functional value
        copy_data.functional_value += scratch_data.density_values[q] *
            current_lambda * std::log(total_sum_exp) * scratch_data.fe_values.JxW(q);

<<<<<<< HEAD
        // Update gradient only for points within threshold
        for (size_t i = 0; i < cell_target_indices.size(); ++i)
        {
            if (exp_terms[i] > 0.0) {  // Only process points that were within threshold
                const size_t idx = cell_target_indices[i];
                copy_data.gradient_values[idx] += scratch_data.density_values[q] * (exp_terms[i] / sum_exp) * scratch_data.fe_values.JxW(q);
            }
=======
        // Accumulate gradient values
        for (size_t i = 0; i < cell_target_indices.size(); ++i) {
            const size_t target_idx = cell_target_indices[i];
            copy_data.gradient_values[target_idx] +=
                scratch_data.density_values[q] * (exp_terms[i] / total_sum_exp) * scratch_data.fe_values.JxW(q);
>>>>>>> 4224d70a
        }
    }
}

template <int dim>
double Convex2Convex<dim>::evaluate_sot_functional(const Vector<double> &weights, Vector<double> &gradient)
{
    // Store current weights and lambda for parallel access
    current_weights = &weights;
    current_lambda = solver_params.regularization_param;
<<<<<<< HEAD
    
    // Compute the distance threshold for this iteration
    compute_distance_threshold();
    
    // Reset global values
    global_functional = 0.0;
    global_gradient = 0;
    global_gradient.reinit(target_points.size());

    // Debug tracking variables
    if (solver_params.debug) {
        total_target_points = 0;
    }

    // Check if we're using tetrahedral meshes
    bool use_simplex = (source_params.use_tetrahedral_mesh || target_params.use_tetrahedral_mesh);
=======

    compute_distance_threshold();

    // Reset global values for this MPI process
    double local_process_functional = 0.0;
    Vector<double> local_process_gradient(target_points.size());

    // Pre-compute vectorized weights
    const unsigned int vectorization_width = VectorizedArray<double>::size();
    current_weights_vec.clear();

    for (unsigned int i = 0; i < target_points.size(); i += vectorization_width) {
        VectorizedArray<double> curr_weight;
        for (unsigned int v = 0; v < vectorization_width && (i + v) < target_points.size(); ++v) {
            curr_weight[v] = (*current_weights)[i + v];
        }
        current_weights_vec.push_back(curr_weight);
    }
>>>>>>> 4224d70a

    // Use appropriate quadrature
    std::unique_ptr<Quadrature<dim>> quadrature;
    if (source_params.use_tetrahedral_mesh) {
        quadrature = std::make_unique<QGaussSimplex<dim>>(solver_params.quadrature_order);
    } else {
        quadrature = std::make_unique<QGauss<dim>>(solver_params.quadrature_order);
    }

    // Create scratch and copy data objects
    ScratchData scratch_data(*fe_system, *mapping, *quadrature);
    CopyData copy_data(target_points.size());

    // Create filtered iterator for locally owned cells
    FilteredIterator<typename DoFHandler<dim>::active_cell_iterator>
        begin_filtered(IteratorFilters::LocallyOwnedCell(),
                      dof_handler_source.begin_active()),
        end_filtered(IteratorFilters::LocallyOwnedCell(),
                    dof_handler_source.end());

    // Run parallel assembly using WorkStream
    WorkStream::run(begin_filtered,
                   end_filtered,
                   [this](const typename DoFHandler<dim>::active_cell_iterator &cell,
                         ScratchData &scratch_data,
                         CopyData &copy_data) {
                       this->local_assemble_sot(cell, scratch_data, copy_data);
                   },
                   [&local_process_functional, &local_process_gradient, this]
                   (const CopyData &copy_data) {
                       std::lock_guard<std::mutex> lock(this->assembly_mutex);
                       local_process_functional += copy_data.functional_value;
                       local_process_gradient += copy_data.gradient_values;
                   },
                   scratch_data,
                   copy_data);

    // Sum up contributions across all MPI processes
    global_functional = Utilities::MPI::sum(local_process_functional, mpi_communicator);

    // Convert to regular Vector for gradient
    gradient = 0;  // Reset gradient
    Utilities::MPI::sum(local_process_gradient, mpi_communicator, gradient);

    // Add linear term (only on root process to avoid duplication)
    if (Utilities::MPI::this_mpi_process(mpi_communicator) == 0) {
        for (unsigned int i = 0; i < target_points.size(); ++i) {
            global_functional -= weights[i] * target_density[i];
            gradient[i] -= target_density[i];
        }
    }

<<<<<<< HEAD
    // Debug output - calculate total quadrature points only once
    if (solver_params.debug) {
        const unsigned int points_per_cell = use_simplex ? 
            QGaussSimplex<dim>(solver_params.quadrature_order).size() :
            QGauss<dim>(solver_params.quadrature_order).size();
        const unsigned int total_quad_points = dof_handler_source.get_triangulation().n_active_cells() * points_per_cell;
        double avg_targets = static_cast<double>(total_target_points) / total_quad_points;
        std::cout << "Debug: Average target points per quadrature point: " << avg_targets 
                  << " (Total targets: " << total_target_points 
                  << ", Total quad points: " << total_quad_points << ")" << std::endl;
    }

    // Copy results to output gradient
    gradient = global_gradient;
=======
    // Broadcast final results to all processes
    global_functional =
        Utilities::MPI::broadcast(mpi_communicator, global_functional, 0);
    gradient =
        Utilities::MPI::broadcast(mpi_communicator, gradient, 0);
>>>>>>> 4224d70a

    return global_functional;
}

template <int dim>
void Convex2Convex<dim>::run_sot()
{
    // Set number of threads based on parameter
    unsigned int n_threads = solver_params.number_of_threads;
    const unsigned int n_mpi_processes = Utilities::MPI::n_mpi_processes(mpi_communicator);

    if (n_threads == 0) {
        // Divide available cores by number of MPI processes
        n_threads = std::max(1U, MultithreadInfo::n_cores() / n_mpi_processes);
    }
    MultithreadInfo::set_thread_limit(n_threads);

    // Get MPI information
    const unsigned int this_mpi_process = Utilities::MPI::this_mpi_process(mpi_communicator);
    const unsigned int total_threads = n_threads * n_mpi_processes;

    pcout << "Parallel Configuration:" << std::endl
          << "  MPI Processes: " << n_mpi_processes
          << " (Current rank: " << this_mpi_process << ")" << std::endl
          << "  Available cores: " << MultithreadInfo::n_cores() << std::endl
          << "  Threads per process: " << n_threads << std::endl
          << "  Total parallel units: " << total_threads << std::endl;

    Timer timer;
    timer.start();

    setup_finite_elements();

    pcout << "Starting SOT optimization with " << target_points.size()
              << " target points..." << std::endl;

    Vector<double> weights(target_points.size());
    Vector<double> gradient(target_points.size());

    // Define VerboseSolverControl class
    class VerboseSolverControl : public SolverControl
    {
    public:
        VerboseSolverControl(unsigned int n, double tol, ConditionalOStream& pcout_)
            : SolverControl(n, tol), pcout(pcout_) {}

        virtual State check(unsigned int step, double value) override
        {
            pcout << "Iteration " << step
                      << " - Function value: " << value
                      << " - Relative residual: " << value / initial_value() << std::endl;
            return SolverControl::check(step, value);
        }
    private:
        ConditionalOStream& pcout;
    };

    // Create solver control and store it in the class member
    solver_control = std::make_unique<VerboseSolverControl>(
        solver_params.max_iterations,
        solver_params.tolerance,
        pcout
    );

    if (!solver_params.verbose_output)
    {
        solver_control->log_history(false);
        solver_control->log_result(false);
    }

    SolverBFGS<Vector<double>> solver(*solver_control);

    try
    {
        pcout << "Using regularization parameter λ = "
                  << solver_params.regularization_param << std::endl;
        solver.solve(
            [&](const Vector<double> &w, Vector<double> &grad) {
                return evaluate_sot_functional(w, grad);
            },
            weights
        );

        timer.stop();
        pcout << "\nOptimization completed successfully!" << std::endl;
        pcout << "Total solver time: " << timer.wall_time() << " seconds" << std::endl;
        pcout << "Final number of iterations: " << solver_control->last_step() << std::endl;
        pcout << "Final function value: " << solver_control->last_value() << std::endl;

        save_results(weights, "weights");
        pcout << "Results saved to weights" << std::endl;
    }
    catch (SolverControl::NoConvergence &exc)
    {
        timer.stop();
        // Save results before reporting the error
        save_results(weights, "weights");
        pcout << "\nMaximum iterations reached without convergence." << std::endl;
        pcout << "Total solver time: " << timer.wall_time() << " seconds" << std::endl;
        pcout << "Final number of iterations: " << solver_control->last_step() << std::endl;
        pcout << "Final function value: " << solver_control->last_value() << std::endl;
        pcout << "Intermediate results saved to weights" << std::endl;

        // Re-throw the exception
        throw;
    }
    catch (std::exception &exc)
    {
        timer.stop();
        pcout << "Total solver time: " << timer.wall_time() << " seconds" << std::endl;
        pcout << "Error in SOT computation: " << exc.what() << std::endl;
    }
}

template <int dim>
void Convex2Convex<dim>::save_results(const Vector<double> &weights,
                                     const std::string &filename)
{
    // Only rank 0 should create directories and write files
    if (Utilities::MPI::this_mpi_process(mpi_communicator) == 0) {
        // Create epsilon-specific directory
        std::string eps_dir = "output/epsilon_" + std::to_string(solver_params.regularization_param);
        fs::create_directories(eps_dir);

        // Save weights
        std::vector<double> weights_vec(weights.begin(), weights.end());
        Utils::write_vector(weights_vec, eps_dir + "/" + filename, io_coding);

        // Save convergence info if solver_control exists
        if (solver_control) {
            std::ofstream conv_info(eps_dir + "/convergence_info.txt");
            conv_info << "Regularization parameter (λ): " << solver_params.regularization_param << "\n";
            conv_info << "Number of iterations: " << solver_control->last_step() << "\n";
            conv_info << "Final function value: " << solver_control->last_value() << "\n";
            conv_info << "Convergence achieved: " << (solver_control->last_check() == SolverControl::success) << "\n";
        }
    }

    // Make sure all processes wait for rank 0 to finish writing
    MPI_Barrier(mpi_communicator);
}

template <int dim>
void Convex2Convex<dim>::compute_power_diagram()
{
    load_meshes();
    setup_finite_elements();

    // Let user select which folder(s) to use
    std::vector<std::string> selected_folders;
    try {
        selected_folders = Utils::select_folder();
    } catch (const std::exception& e) {
        pcout << "Error: " << e.what() << std::endl;
        return;
    }

    // Process each selected folder
    for (const auto& selected_folder : selected_folders) {
        pcout << "\nProcessing folder: " << selected_folder << std::endl;

        // Read weights from selected folder's results
        std::vector<double> weights_vec;
        bool success = Utils::read_vector(weights_vec, "output/" + selected_folder + "/weights", io_coding);
        if (!success) {
            pcout << "Failed to read weights from output/" << selected_folder << "/weights" << std::endl;
            continue; // Skip to next folder
        }

        if (weights_vec.size() != target_points.size()) {
            pcout << "Error: Mismatch between weights size (" << weights_vec.size()
                      << ") and target points size (" << target_points.size() << ")" << std::endl;
            continue; // Skip to next folder
        }

        // Convert to dealii::Vector
        Vector<double> weights(weights_vec.size());
        std::copy(weights_vec.begin(), weights_vec.end(), weights.begin());

        // Create output directory
        const std::string output_dir = "output/" + selected_folder + "/power_diagram_"+power_diagram_params.implementation;
        fs::create_directories(output_dir);

        // Create power diagram using factory function based on parameter choice
        std::unique_ptr<PowerDiagramSpace::PowerDiagramBase<dim>> power_diagram;

        try {
            if (power_diagram_params.implementation == "geogram") {
                if constexpr (dim == 3) {
                    power_diagram = PowerDiagramSpace::create_power_diagram<dim>(
                        "geogram",
                        nullptr,
                        "output/data_mesh/source.msh"
                    );
                    pcout << "Using Geogram implementation for power diagram" << std::endl;
                } else {
                    pcout << "Geogram implementation is only available for 3D problems" << std::endl;
                    pcout << "Falling back to Deal.II implementation" << std::endl;
                    power_diagram = PowerDiagramSpace::create_power_diagram<dim>(
                        "dealii",
                        &source_mesh
                    );
                }
            } else {
                power_diagram = PowerDiagramSpace::create_power_diagram<dim>(
                    "dealii",
                    &source_mesh
                );
                pcout << "Using Deal.II implementation for power diagram" << std::endl;
            }
        } catch (const std::exception& e) {
            pcout << "Failed to initialize " << power_diagram_params.implementation
                      << " implementation: " << e.what() << std::endl;
            if (power_diagram_params.implementation == "geogram") {
                pcout << "Falling back to Deal.II implementation" << std::endl;
                power_diagram = PowerDiagramSpace::create_power_diagram<dim>(
                    "dealii",
                    &source_mesh
                );
            } else {
                throw;
            }
        }

        // Set generators and compute power diagram
        power_diagram->set_generators(target_points, weights);
        power_diagram->compute_power_diagram();
        power_diagram->compute_cell_centroids();

        // Save results
        power_diagram->save_centroids_to_file(output_dir + "/centroids");
        power_diagram->output_vtu(output_dir + "/power_diagram");

        pcout << "Power diagram computation completed for " << selected_folder << std::endl;
        pcout << "Results saved in " << output_dir << std::endl;
    }

    if (selected_folders.size() > 1) {
        pcout << "\nCompleted power diagram computation for all selected folders." << std::endl;
    }
}

template <int dim>
template <int d>
typename std::enable_if<d == 3>::type Convex2Convex<dim>::run_exact_sot()
{
    pcout << "Running exact SOT computation..." << std::endl;

    ExactSot exact_solver;

    // Set source mesh and target points
    if (!exact_solver.set_source_mesh("output/data_mesh/source.msh")) {
        pcout << "Failed to load source mesh for exact SOT" << std::endl;
        return;
    }

    // Load target points from the same location as used in setup_finite_elements
    const std::string directory = "output/data_points";
    if (!exact_solver.set_target_points(directory + "/target_points", io_coding)) {
        pcout << "Failed to load target points for exact SOT" << std::endl;
        return;
    }

    // Set solver parameters
    exact_solver.set_parameters(
        solver_params.max_iterations,
        solver_params.tolerance
    );

    // Create output directory
    std::string output_dir = "output/exact_sot";
    fs::create_directories(output_dir);

    // Run the solver
    if (!exact_solver.run()) {
        pcout << "Exact SOT computation failed" << std::endl;
        return;
    }

    // Save results
    if (!exact_solver.save_results(
            output_dir + "/weights",
            output_dir + "/points")) {
        pcout << "Failed to save exact SOT results" << std::endl;
        return;
    }

    pcout << "Exact SOT computation completed successfully" << std::endl;
}

template <int dim>
void Convex2Convex<dim>::save_discrete_measures()
{
    load_meshes();
    setup_finite_elements();

    // Create output directory
    const std::string directory = "output/discrete_measures";
    fs::create_directories(directory);

    // Get quadrature points and weights
    std::unique_ptr<Quadrature<dim>> quadrature;
    if (source_params.use_tetrahedral_mesh) {
        quadrature = std::make_unique<QGaussSimplex<dim>>(solver_params.quadrature_order);
    } else {
        quadrature = std::make_unique<QGauss<dim>>(solver_params.quadrature_order);
    }

    FEValues<dim> fe_values(*mapping, *fe_system, *quadrature,
                           update_values | update_quadrature_points | update_JxW_values);

    // Count total number of quadrature points
    const unsigned int n_q_points = quadrature->size();
    const unsigned int total_q_points = source_mesh.n_active_cells() * n_q_points;

    // Prepare vectors for quadrature data
    std::vector<Point<dim>> quad_points;
    std::vector<double> quad_weights;
    std::vector<double> density_values;
    quad_points.reserve(total_q_points);
    quad_weights.reserve(total_q_points);
    density_values.reserve(total_q_points);

    // Get density values at DoF points
    std::vector<double> local_density_values(n_q_points);

    // Loop over cells to collect quadrature data
    for (const auto &cell : dof_handler_source.active_cell_iterators())
    {
        fe_values.reinit(cell);
        fe_values.get_function_values(source_density, local_density_values);

        for (unsigned int q = 0; q < n_q_points; ++q)
        {
            quad_points.push_back(fe_values.quadrature_point(q));
            quad_weights.push_back(fe_values.JxW(q));
            density_values.push_back(local_density_values[q]);
        }
    }

    // Save quadrature data
    Utils::write_vector(quad_points, directory + "/quadrature_points", io_coding);
    Utils::write_vector(quad_weights, directory + "/quadrature_weights", io_coding);
    Utils::write_vector(density_values, directory + "/density_values", io_coding);

    // Save target measure data
    Utils::write_vector(target_points, directory + "/target_points", io_coding);
    std::vector<double> target_density_vec(target_density.begin(), target_density.end());
    Utils::write_vector(target_density_vec, directory + "/target_density", io_coding);

    // Save metadata
    std::ofstream meta(directory + "/metadata.txt");
    meta << "Dimension: " << dim << "\n"
         << "Number of quadrature points per cell: " << n_q_points << "\n"
         << "Total number of quadrature points: " << total_q_points << "\n"
         << "Number of target points: " << target_points.size() << "\n"
         << "Quadrature order: " << solver_params.quadrature_order << "\n"
         << "Using tetrahedral mesh: " << source_params.use_tetrahedral_mesh << "\n";
    meta.close();

    pcout << "Discrete measures data saved in " << directory << std::endl;
    pcout << "Total quadrature points: " << total_q_points << std::endl;
    pcout << "Number of target points: " << target_points.size() << std::endl;
}

template <int dim>
void Convex2Convex<dim>::compute_distance_threshold() const
{
    // Compute the maximum weight (ψⱼ) from current_weights if available
    double max_weight = 0.0;
    if (current_weights != nullptr) {
        max_weight = *std::max_element(current_weights->begin(), current_weights->end());
    }

    // Find the minimum target weight (νⱼ)
    double min_target_weight = *std::min_element(target_density.begin(), target_density.end());

    // Compute the actual distance threshold based on the formula
    // |x-yⱼ|² ≥ -2λlog(ε/νⱼ) + 2ψⱼ
    double lambda = solver_params.regularization_param;
    double epsilon = solver_params.epsilon;

    // Using the most conservative case:
    // - maximum weight (ψⱼ) for positive contribution
    // - minimum target weight (νⱼ) for the log term
    double squared_threshold = -2.0 * lambda * std::log(epsilon/min_target_weight) + 2.0 * max_weight;
    current_distance_threshold = std::sqrt(std::max(0.0, squared_threshold));
}

template <int dim>
std::vector<std::size_t> Convex2Convex<dim>::find_nearest_target_points(
    const Point<dim>& query_point) const
{
    namespace bgi = boost::geometry::index;
    std::vector<std::size_t> indices;

    // Query all points within the precomputed threshold
    for (const auto& indexed_point : target_points_rtree |
         bgi::adaptors::queried(bgi::satisfies([&](const IndexedPoint& p) {
             return (p.first - query_point).norm() <= current_distance_threshold;
         })))
    {
        indices.push_back(indexed_point.second);
    }

    return indices;
}

template <int dim>
std::vector<std::size_t> Convex2Convex<dim>::find_target_points_in_box(
    const BoundingBox<dim>& box) const
{
    namespace bgi = boost::geometry::index;
    std::vector<std::size_t> indices;

    // Query points that intersect with the box
    for (const auto& indexed_point : target_points_rtree |
         bgi::adaptors::queried(bgi::intersects(box)))
    {
        indices.push_back(indexed_point.second);
    }

    return indices;
}

template <int dim>
void Convex2Convex<dim>::compute_distance_threshold() const
{
    // Compute the maximum weight (ψⱼ) from current_weights if available
    double max_weight = 0.0;
    if (current_weights != nullptr) {
        max_weight = *std::max_element(current_weights->begin(), current_weights->end());
    }
    
    // Find the minimum target weight (νⱼ)
    double min_target_weight = *std::min_element(target_weights.begin(), target_weights.end());
    
    // Compute the actual distance threshold based on the formula
    // |x-yⱼ|² ≥ -2λlog(ε/νⱼ) + 2ψⱼ
    double lambda = solver_params.regularization_param;
    double epsilon = solver_params.epsilon;
    
    // Using the most conservative case:
    // - maximum weight (ψⱼ) for positive contribution
    // - minimum target weight (νⱼ) for the log term
    double squared_threshold = -2.0 * lambda * std::log(epsilon/min_target_weight) + 2.0 * max_weight;
    current_distance_threshold = std::sqrt(std::max(0.0, squared_threshold));
}

template <int dim>
std::vector<std::size_t> Convex2Convex<dim>::find_nearest_target_points(
    const Point<dim>& query_point) const
{
    namespace bgi = boost::geometry::index;
    std::vector<std::size_t> indices;
    
    // Query all points within the precomputed threshold
    for (const auto& indexed_point : target_points_rtree | 
         bgi::adaptors::queried(bgi::satisfies([&](const IndexedPoint& p) {
             return (p.first - query_point).norm() <= current_distance_threshold;
         })))
    {
        indices.push_back(indexed_point.second);
    }
    
    return indices;
}

template <int dim>
std::vector<std::size_t> Convex2Convex<dim>::find_target_points_in_box(
    const BoundingBox<dim>& box) const
{
    namespace bgi = boost::geometry::index;
    std::vector<std::size_t> indices;
    
    // Query points that intersect with the box
    for (const auto& indexed_point : target_points_rtree | 
         bgi::adaptors::queried(bgi::intersects(box)))
    {
        indices.push_back(indexed_point.second);
    }
    
    return indices;
}

template <int dim>
void Convex2Convex<dim>::run()
{
    print_parameters();

    if (selected_task == "mesh_generation")
    {
        mesh_generation();
    }
    else if (selected_task == "load_meshes")
    {
        load_meshes();
    }
    else if (selected_task == "sot")
    {
        load_meshes();
        run_sot();
    }
    else if (selected_task == "exact_sot")
    {
        if constexpr (dim == 3) {
            load_meshes();
            setup_finite_elements();
            run_exact_sot();
        } else {
            pcout << "Exact SOT is only available for 3D problems" << std::endl;
        }
    }
    else if (selected_task == "power_diagram")
    {
        compute_power_diagram();
    }
    else if (selected_task == "save_discrete_measures")
    {
        save_discrete_measures();
    }
    else
    {
        pcout << "No valid task selected" << std::endl;
    }
}



template class Convex2Convex<2>;
template class Convex2Convex<3>;<|MERGE_RESOLUTION|>--- conflicted
+++ resolved
@@ -75,10 +75,6 @@
                      solver_params.verbose_output,
                      "Enable detailed solver output");
 
-        add_parameter("debug",
-                     solver_params.debug,
-                     "Enable debug output for target point statistics");
-
         add_parameter("solver_type",
                      solver_params.solver_type,
                      "Type of optimization solver (BFGS)");
@@ -217,16 +213,10 @@
 {
     const std::string directory = "output/data_mesh";
 
-<<<<<<< HEAD
-    // Try loading source mesh
-    GridIn<dim> grid_in_source;
-    grid_in_source.attach_triangulation(source_mesh);
-=======
     // First load source mesh into a serial triangulation
     Triangulation<dim> serial_source;
     GridIn<dim> grid_in_source;
     grid_in_source.attach_triangulation(serial_source);
->>>>>>> 4224d70a
     bool source_loaded = false;
 
     // First try VTK
@@ -235,15 +225,9 @@
         try {
             grid_in_source.read_vtk(in_vtk_source);
             source_loaded = true;
-<<<<<<< HEAD
-            std::cout << "Source mesh loaded from VTK format" << std::endl;
-        } catch (const std::exception& e) {
-            std::cout << "Failed to load source mesh from VTK: " << e.what() << std::endl;
-=======
             pcout << "Source mesh loaded from VTK format" << std::endl;
         } catch (const std::exception& e) {
             pcout << "Failed to load source mesh from VTK format: " << e.what() << std::endl;
->>>>>>> 4224d70a
         }
     }
 
@@ -254,15 +238,9 @@
             try {
                 grid_in_source.read_msh(in_msh_source);
                 source_loaded = true;
-<<<<<<< HEAD
-                std::cout << "Source mesh loaded from MSH format" << std::endl;
-            } catch (const std::exception& e) {
-                std::cerr << "Failed to load source mesh from MSH: " << e.what() << std::endl;
-=======
                 pcout << "Source mesh loaded from MSH format" << std::endl;
             } catch (const std::exception& e) {
                 pcout << "Failed to load source mesh from MSH format: " << e.what() << std::endl;
->>>>>>> 4224d70a
             }
         }
     }
@@ -271,9 +249,6 @@
         throw std::runtime_error("Failed to load source mesh from either VTK or MSH format");
     }
 
-<<<<<<< HEAD
-    // Try loading target mesh
-=======
     // Partition the serial source mesh using z-order curve
     GridTools::partition_triangulation_zorder(n_mpi_processes, serial_source);
 
@@ -284,30 +259,16 @@
     source_mesh.create_triangulation(construction_data);
 
     // Load target mesh (stays serial)
->>>>>>> 4224d70a
     GridIn<dim> grid_in_target;
     grid_in_target.attach_triangulation(target_mesh);
     bool target_loaded = false;
 
-<<<<<<< HEAD
-    // First try VTK
-=======
     // Try VTK for target
->>>>>>> 4224d70a
     std::ifstream in_vtk_target(directory + "/target.vtk");
     if (in_vtk_target.good()) {
         try {
             grid_in_target.read_vtk(in_vtk_target);
             target_loaded = true;
-<<<<<<< HEAD
-            std::cout << "Target mesh loaded from VTK format" << std::endl;
-        } catch (const std::exception& e) {
-            std::cout << "Failed to load target mesh from VTK: " << e.what() << std::endl;
-        }
-    }
-
-    // If VTK failed, try MSH
-=======
             pcout << "Target mesh loaded from VTK format" << std::endl;
         } catch (const std::exception& e) {
             pcout << "Failed to load target mesh from VTK format: " << e.what() << std::endl;
@@ -315,28 +276,12 @@
     }
 
     // If VTK failed, try MSH for target
->>>>>>> 4224d70a
     if (!target_loaded) {
         std::ifstream in_msh_target(directory + "/target.msh");
         if (in_msh_target.good()) {
             try {
                 grid_in_target.read_msh(in_msh_target);
                 target_loaded = true;
-<<<<<<< HEAD
-                std::cout << "Target mesh loaded from MSH format" << std::endl;
-            } catch (const std::exception& e) {
-                std::cerr << "Failed to load target mesh from MSH: " << e.what() << std::endl;
-            }
-        }
-    }
-
-    if (!target_loaded) {
-        throw std::runtime_error("Failed to load target mesh from either VTK or MSH format");
-    }
-
-    std::cout << "Source mesh: " << source_mesh.n_active_cells() << " cells, " << source_mesh.n_vertices() << " vertices" << std::endl;
-    std::cout << "Target mesh: " << target_mesh.n_active_cells() << " cells, " << target_mesh.n_vertices() << " vertices" << std::endl;
-=======
                 pcout << "Target mesh loaded from MSH format" << std::endl;
             } catch (const std::exception& e) {
                 pcout << "Failed to load target mesh from MSH format: " << e.what() << std::endl;
@@ -350,7 +295,6 @@
 
     pcout << "Source mesh: " << source_mesh.n_active_cells() << " cells, " << source_mesh.n_vertices() << " vertices" << std::endl;
     pcout << "Target mesh: " << target_mesh.n_active_cells() << " cells, " << target_mesh.n_vertices() << " vertices" << std::endl;
->>>>>>> 4224d70a
 }
 
 template <int dim>
@@ -511,24 +455,8 @@
     }
     target_points_rtree = RTree(indexed_points.begin(), indexed_points.end());
 
-<<<<<<< HEAD
-    std::cout << "Setup complete with " << source_points.size() << " source points and "
-              << target_points.size() << " target points" << std::endl;
-
-    // Initialize RTree with target points and their indices
-    std::vector<IndexedPoint> indexed_points;
-    indexed_points.reserve(target_points.size());
-    for (std::size_t i = 0; i < target_points.size(); ++i) {
-        indexed_points.emplace_back(target_points[i], i);
-    }
-    target_points_rtree = pack_rtree(indexed_points);
-
-    std::cout << "RTree initialized for target points" << std::endl;
-    std::cout << n_levels(target_points_rtree) << std::endl;
-=======
     pcout << "RTree initialized for target points" << std::endl;
     pcout << n_levels(target_points_rtree) << std::endl;
->>>>>>> 4224d70a
 }
 
 template <int dim>
@@ -550,58 +478,6 @@
     copy_data.functional_value = 0.0;
     copy_data.gradient_values = 0;
 
-<<<<<<< HEAD
-    // Get cell bounding box and extend it by the current distance threshold
-    Point<dim> min_point = cell->vertex(0);
-    Point<dim> max_point = min_point;
-    
-    // Find bounding box of the cell
-    const unsigned int vertices_per_cell = (source_params.use_tetrahedral_mesh || target_params.use_tetrahedral_mesh) ? 4 : GeometryInfo<dim>::vertices_per_cell;
-    for (unsigned int v = 1; v < vertices_per_cell; ++v) {
-        const Point<dim>& vertex = cell->vertex(v);
-        for (unsigned int d = 0; d < dim; ++d) {
-            min_point[d] = std::min(min_point[d], vertex[d]);
-            max_point[d] = std::max(max_point[d], vertex[d]);
-        }
-    }
-    
-    // Extend bounding box by the distance threshold
-    for (unsigned int d = 0; d < dim; ++d) {
-        min_point[d] -= current_distance_threshold;
-        max_point[d] += current_distance_threshold;
-    }
-    
-    // Find target points within the extended bounding box
-    std::vector<std::size_t> cell_target_indices;
-    BoundingBox<dim> extended_box(std::make_pair(min_point, max_point));
-    cell_target_indices = find_target_points_in_box(extended_box);
-
-    // Debug tracking - only track total target points if debug is enabled
-    if (solver_params.debug) {
-        total_target_points += cell_target_indices.size();
-    }
-
-    // Process each quadrature point using the precomputed target indices
-    for (unsigned int q = 0; q < q_points.size(); ++q)
-    {
-        const Point<dim> &x = q_points[q];
-        double sum_exp = 0.0;
-        std::vector<double> exp_terms;
-        exp_terms.resize(cell_target_indices.size());
-
-        // Compute exp terms for the precomputed target points
-        for (size_t i = 0; i < cell_target_indices.size(); ++i)
-        {
-            const size_t idx = cell_target_indices[i];
-            const double dist2 = (x - target_points[idx]).norm_square();
-            
-            // Only include points within the actual distance threshold
-            if (dist2 <= current_distance_threshold * current_distance_threshold) {
-                exp_terms[i] = target_weights[idx] * std::exp(((*current_weights)[idx] - 0.5 * dist2) / current_lambda);
-                sum_exp += exp_terms[i];
-            } else {
-                exp_terms[i] = 0.0;
-=======
     const unsigned int n_q_points = q_points.size();
 
     // // Get cell bounding box and extend it by the current distance threshold
@@ -683,7 +559,6 @@
                     exp_terms[i] = exp_term[v];
                     total_sum_exp += exp_term[v];
                 }
->>>>>>> 4224d70a
             }
         }
 
@@ -691,21 +566,11 @@
         copy_data.functional_value += scratch_data.density_values[q] *
             current_lambda * std::log(total_sum_exp) * scratch_data.fe_values.JxW(q);
 
-<<<<<<< HEAD
-        // Update gradient only for points within threshold
-        for (size_t i = 0; i < cell_target_indices.size(); ++i)
-        {
-            if (exp_terms[i] > 0.0) {  // Only process points that were within threshold
-                const size_t idx = cell_target_indices[i];
-                copy_data.gradient_values[idx] += scratch_data.density_values[q] * (exp_terms[i] / sum_exp) * scratch_data.fe_values.JxW(q);
-            }
-=======
         // Accumulate gradient values
         for (size_t i = 0; i < cell_target_indices.size(); ++i) {
             const size_t target_idx = cell_target_indices[i];
             copy_data.gradient_values[target_idx] +=
                 scratch_data.density_values[q] * (exp_terms[i] / total_sum_exp) * scratch_data.fe_values.JxW(q);
->>>>>>> 4224d70a
         }
     }
 }
@@ -716,24 +581,6 @@
     // Store current weights and lambda for parallel access
     current_weights = &weights;
     current_lambda = solver_params.regularization_param;
-<<<<<<< HEAD
-    
-    // Compute the distance threshold for this iteration
-    compute_distance_threshold();
-    
-    // Reset global values
-    global_functional = 0.0;
-    global_gradient = 0;
-    global_gradient.reinit(target_points.size());
-
-    // Debug tracking variables
-    if (solver_params.debug) {
-        total_target_points = 0;
-    }
-
-    // Check if we're using tetrahedral meshes
-    bool use_simplex = (source_params.use_tetrahedral_mesh || target_params.use_tetrahedral_mesh);
-=======
 
     compute_distance_threshold();
 
@@ -752,7 +599,6 @@
         }
         current_weights_vec.push_back(curr_weight);
     }
->>>>>>> 4224d70a
 
     // Use appropriate quadrature
     std::unique_ptr<Quadrature<dim>> quadrature;
@@ -805,28 +651,11 @@
         }
     }
 
-<<<<<<< HEAD
-    // Debug output - calculate total quadrature points only once
-    if (solver_params.debug) {
-        const unsigned int points_per_cell = use_simplex ? 
-            QGaussSimplex<dim>(solver_params.quadrature_order).size() :
-            QGauss<dim>(solver_params.quadrature_order).size();
-        const unsigned int total_quad_points = dof_handler_source.get_triangulation().n_active_cells() * points_per_cell;
-        double avg_targets = static_cast<double>(total_target_points) / total_quad_points;
-        std::cout << "Debug: Average target points per quadrature point: " << avg_targets 
-                  << " (Total targets: " << total_target_points 
-                  << ", Total quad points: " << total_quad_points << ")" << std::endl;
-    }
-
-    // Copy results to output gradient
-    gradient = global_gradient;
-=======
     // Broadcast final results to all processes
     global_functional =
         Utilities::MPI::broadcast(mpi_communicator, global_functional, 0);
     gradient =
         Utilities::MPI::broadcast(mpi_communicator, gradient, 0);
->>>>>>> 4224d70a
 
     return global_functional;
 }
@@ -1253,66 +1082,6 @@
 }
 
 template <int dim>
-void Convex2Convex<dim>::compute_distance_threshold() const
-{
-    // Compute the maximum weight (ψⱼ) from current_weights if available
-    double max_weight = 0.0;
-    if (current_weights != nullptr) {
-        max_weight = *std::max_element(current_weights->begin(), current_weights->end());
-    }
-    
-    // Find the minimum target weight (νⱼ)
-    double min_target_weight = *std::min_element(target_weights.begin(), target_weights.end());
-    
-    // Compute the actual distance threshold based on the formula
-    // |x-yⱼ|² ≥ -2λlog(ε/νⱼ) + 2ψⱼ
-    double lambda = solver_params.regularization_param;
-    double epsilon = solver_params.epsilon;
-    
-    // Using the most conservative case:
-    // - maximum weight (ψⱼ) for positive contribution
-    // - minimum target weight (νⱼ) for the log term
-    double squared_threshold = -2.0 * lambda * std::log(epsilon/min_target_weight) + 2.0 * max_weight;
-    current_distance_threshold = std::sqrt(std::max(0.0, squared_threshold));
-}
-
-template <int dim>
-std::vector<std::size_t> Convex2Convex<dim>::find_nearest_target_points(
-    const Point<dim>& query_point) const
-{
-    namespace bgi = boost::geometry::index;
-    std::vector<std::size_t> indices;
-    
-    // Query all points within the precomputed threshold
-    for (const auto& indexed_point : target_points_rtree | 
-         bgi::adaptors::queried(bgi::satisfies([&](const IndexedPoint& p) {
-             return (p.first - query_point).norm() <= current_distance_threshold;
-         })))
-    {
-        indices.push_back(indexed_point.second);
-    }
-    
-    return indices;
-}
-
-template <int dim>
-std::vector<std::size_t> Convex2Convex<dim>::find_target_points_in_box(
-    const BoundingBox<dim>& box) const
-{
-    namespace bgi = boost::geometry::index;
-    std::vector<std::size_t> indices;
-    
-    // Query points that intersect with the box
-    for (const auto& indexed_point : target_points_rtree | 
-         bgi::adaptors::queried(bgi::intersects(box)))
-    {
-        indices.push_back(indexed_point.second);
-    }
-    
-    return indices;
-}
-
-template <int dim>
 void Convex2Convex<dim>::run()
 {
     print_parameters();
